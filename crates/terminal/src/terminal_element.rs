--- conflicted
+++ resolved
@@ -435,7 +435,6 @@
                     });
                 }
             })
-<<<<<<< HEAD
             .on_move(move |event, cx| {
                 if cx.is_parent_view_focused() {
                     if let Some(conn_handle) = connection.upgrade(cx.app) {
@@ -445,8 +444,7 @@
                         })
                     }
                 }
-            });
-=======
+            })
             .on_scroll(TerminalElement::generic_button_handler(
                 connection,
                 origin,
@@ -454,7 +452,6 @@
                     terminal.scroll_wheel(e, origin);
                 },
             ));
->>>>>>> 955ebc54
 
         // Mouse mode handlers:
         // All mouse modes need the extra click handlers
