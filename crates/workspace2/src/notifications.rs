--- conflicted
+++ resolved
@@ -219,13 +219,7 @@
     }
 
     impl Render for MessageNotification {
-<<<<<<< HEAD
-        type Output = Div;
-
-        fn render(&mut self, cx: &mut ViewContext<Self>) -> Self::Output {
-=======
         fn render(&mut self, cx: &mut ViewContext<Self>) -> impl Element {
->>>>>>> 81b03d37
             v_stack()
                 .elevation_3(cx)
                 .p_4()
